--- conflicted
+++ resolved
@@ -11,7 +11,7 @@
 # WITHOUT WARRANTIES OR CONDITIONS OF ANY KIND, either express or implied.
 # See the License for the specific language governing permissions and
 # limitations under the License.
-# ==============================================================================
+# =============================================================================
 
 # pylint: disable=unused-import,g-bad-import-order
 """## Activation Functions
@@ -220,15 +220,12 @@
 @@state_saving_rnn
 @@bidirectional_rnn
 
-<<<<<<< HEAD
 ## Conectionist Temporal Classification (CTC)
 
 @@ctc_loss
 @@ctc_greedy_decoder
 @@ctc_beam_search_decoder
 
-=======
->>>>>>> 896086b2
 ## Evaluation
 
 The evaluation ops are useful for measuring the performance of a network.
